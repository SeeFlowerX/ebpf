--- conflicted
+++ resolved
@@ -38,14 +38,10 @@
 //   stops any further invocations of the attached eBPF program.
 
 var (
-<<<<<<< HEAD
-	errInvalidInput = tracefs.ErrInvalidInput
-=======
 	// tracefsPath = "/sys/kernel/debug/tracing"
 	tracefsPath = "/sys/kernel/tracing"
 
 	errInvalidInput = errors.New("invalid input")
->>>>>>> a213e482
 )
 
 const (
